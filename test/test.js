'use strict';

const assert = require('chai').assert;
const bip39  = require('bip39');
const hdkey  = require('hdkey');
const Web3   = require('web3');
const ethUtil  = require('ethereumjs-util');

const cjs = require('..');
const check = cjs.check;
const constitution = cjs.constitution;
const ships = cjs.ships;
const txn = cjs.txn;

const reasons = require('../resources/reasons.json');

// accounts

const mnemonic = 'benefit crew supreme gesture quantum web media hazard theory mercy wing kitten';

const seed = bip39.mnemonicToSeed(mnemonic);

const hd = hdkey.fromMasterSeed(seed);

const path = "m/44'/60'/0'/0";

const pair0 = cjs.getKeyPair(hd, path, 0);
const pair1 = cjs.getKeyPair(hd, path, 1);
const pair2 = cjs.getKeyPair(hd, path, 2);

const ac0 = ethUtil.addHexPrefix(pair0.address.toString('hex'));
const ac1 = ethUtil.addHexPrefix(pair1.address.toString('hex'));
const ac2 = ethUtil.addHexPrefix(pair2.address.toString('hex'));

const pk0 = pair0.privateKey;
const pk1 = pair1.privateKey;
const pk2 = pair2.privateKey;

const zaddr = ethUtil.zeroAddress();

// contract addresses

const contractAddresses = {
    constitution: '0x56db68f29203ff44a803faa2404a44ecbb7a7480',
    ships:        '0x863d9c2e5c4c133596cfac29d55255f0d0f86381',
    polls:        '0x935452c45eda2958976a429c9733c40302995efd',
    pool:         '0xb71c0b6cee1bcae56dfe95cd9d3e41ddd7eafc43'
  }

// helpers

function can(res) {
  return assert.isTrue(res.result, res.reason);
}

function cant(res, reason) {
  assert.isFalse(res.result);
  return assert.equal(res.reason, reason);
}

function renderAsHex(value) {
  return ethUtil.addHexPrefix(value.toString('hex'));
}

async function firstUnownedGalaxy(contracts) {
  let galaxy = 0;
  while (await check.hasOwner(contracts, galaxy)) galaxy++;
  return galaxy;
}

async function sendTransaction(web3, tx, privateKey) {
  if (!ethUtil.isValidPrivate(privateKey)) {
    throw "Invalid key";
  }

  let addr = ethUtil.privateToAddress(privateKey);

  // NB (jtobin):
  //
  //   Explicitly set the tx.from field to whoever owns the supplied private
  //   key.  We don't want to depend on the state of web3.eth.defaultAccount,
  //   implicitly or otherwise, ever.

  tx.from = renderAsHex(addr);

  let stx  = await txn.signTransaction(web3, tx, privateKey);
  return txn.sendSignedTransaction(web3, stx);
}


// tests

function main() {

  let provider  = new Web3.providers.HttpProvider('http://localhost:8545');
  let web3      = new Web3(provider);
  let contracts = cjs.initContracts(web3, contractAddresses);

  let galaxy       = 0;
  let galaxyPlanet = 65536;
  let star1        = 256;
  let star2        = 512;
  let planet1a     = 65792;
  let planet1b     = 131328;

  it('prepare the environment', async function() {
    galaxy = await firstUnownedGalaxy(contracts);
    console.log('using galaxy ' + galaxy + '/255')

    star1    = star1 + galaxy;
    star2    = star2 + galaxy;
    planet1a = planet1a + galaxy;
    planet1b = planet1b + galaxy;

    let tx = constitution.setManager(contracts, zaddr);
    await sendTransaction(web3, tx, pk0);
  });

  describe('#createGalaxy', async function() {

    it('can only be done by contract owner', async function() {
      can(await check.canCreateGalaxy(contracts, galaxy, ac0));
      cant(await check.canCreateGalaxy(contracts, galaxy, ac1),
           reasons.permission);
    });

    it('prevents targeting the zero address', async function() {
      cant(await check.canCreateGalaxy(contracts, galaxy, zaddr), reasons.zero);
    });

    it('generates usable transaction', async function() {
      assert.isFalse(await ships.isOwner(contracts, galaxy, ac0));

      let tx = constitution.createGalaxy(contracts, galaxy, ac0);
      await sendTransaction(web3, tx, pk0);

      assert.isTrue(await ships.isOwner(contracts, galaxy, ac0));
    });

    it('prevents creating existing galaxies', async function() {
      cant(await check.canCreateGalaxy(contracts, galaxy, ac0), reasons.spawned);
    });

  });

  describe('#setManager', async function() {

    it('generates usable transaction', async function() {
      assert.isFalse(await ships.canManage(contracts, galaxy, ac2));

      let tx = constitution.setManager(contracts, ac2);
      await sendTransaction(web3, tx, pk0);

      assert.isTrue(await ships.canManage(contracts, galaxy, ac2));
    });

  });

  describe('#spawn', async function() {

    it('cannot spawn from unbooted ship', async function() {
      cant(await check.canSpawn(contracts, star1, ac0), reasons.spawnPrefix);
    });

    it('cannot spawn if not parent owner (or spawn proxy)', async function() {
      cant(await check.canSpawn(contracts, star1, ac1), reasons.permission);
    });

    it('cannot spawn galaxy planets', async function() {
      cant(await check.canSpawn(contracts, galaxyPlanet, ac0),
           reasons.spawnClass);
    });

    it('can spawn child to self, directly', async function() {
      let tx = constitution.configureKeys(
                 contracts, galaxy, '0xaa', '0xbb', 1, false);
      await sendTransaction(web3, tx, pk0);

      can(await check.canSpawn(contracts, star1, ac0));
    });

    it('generates usable transaction', async function() {
      assert.isFalse(await ships.isOwner(contracts, star1, ac0));
      assert.isFalse(await ships.isActive(contracts, star1));

      let tx = constitution.spawn(contracts, star1, ac0);
      await sendTransaction(web3, tx, pk0);

      tx = await constitution.configureKeys(
             contracts, star1, '0xaa', '0xbb', 1, false);
      await sendTransaction(web3, tx, pk0);

      assert.isTrue(await ships.isOwner(contracts, star1, ac0));
      assert.isTrue(await ships.isActive(contracts, star1));
      assert.isFalse(await ships.isOwner(contracts, star2, ac0));
      assert.isFalse(await ships.isActive(contracts, star2));

      tx = await constitution.spawn(contracts, star2, ac1);
      await sendTransaction(web3, tx, pk0);

      assert.isTrue(await ships.isOwner(contracts, star2, ac0));
      assert.isFalse(await ships.isActive(contracts, star2));
      assert.isTrue(await ships.isTransferProxy(contracts, star2, ac1));
    });

    it('prevents spawning spawned ships', async function() {
      cant(await check.canSpawn(contracts, star2, ac0), reasons.spawned);
    });

    it('prevents targeting the zero address', async function() {
      cant(await check.canSpawn(contracts, star2, zaddr), reasons.zero);
    });

  });

  describe('#setSpawnProxy', async function() {

    it('can only be done by owner or operator', async function() {
      cant(await check.canSetSpawnProxy(contracts, galaxy, ac1),
           reasons.permission);
      can(await check.canSetSpawnProxy(contracts, galaxy, ac0));
    });

    it('generates usable transaction', async function() {
      assert.isFalse(await ships.isSpawnProxy(contracts, galaxy, ac1));

      let tx = constitution.setSpawnProxy(contracts, galaxy, ac1);
      await sendTransaction(web3, tx, pk0);

      assert.isTrue(await ships.isSpawnProxy(contracts, galaxy, ac1));
    });

  });

  describe('#transferShip', async function() {

    it('can only be done by owner/operator/transfer proxy', async function(){
      cant(await check.canTransferShip(contracts, star2, ac2, ac1),
           reasons.permission);
      can(await check.canTransferShip(contracts, star2, ac1, ac1));
      can(await check.canTransferShip(contracts, star2, ac0, ac1));
    });

    it('prevents targeting the zero address', async function() {
      cant(await check.canTransferShip(contracts, star2, ac0, zaddr),
           reasons.zero);
    });

    it('generates usable transaction', async function() {
      assert.isFalse(await ships.isOwner(contracts, star2, ac1));

      let tx = constitution.transferShip(contracts, star2, ac1);
      await sendTransaction(web3, tx, pk0);

      assert.isTrue(await ships.isOwner(contracts, star2, ac1));
    });

  });

  describe('#setTransferProxy', async function() {

    it('can only be done by owner', async function() {
      cant(await check.canSetTransferProxy(contracts, galaxy, ac1),
           reasons.permission);
      can(await check.canSetTransferProxy(contracts, galaxy, ac0));
    });

    it('generates usable transaction', async function() {
      assert.isFalse(await ships.isTransferProxy(contracts, galaxy, ac1));

      let tx = constitution.setTransferProxy(contracts, galaxy, ac1);
      await sendTransaction(web3, tx, pk0);

      assert.isTrue(await ships.isTransferProxy(contracts, galaxy, ac1));
    });

  });

  describe('#setManager', async function() {

    it('generates usable transaction, also configureKeys', async function() {
      cant(await check.canConfigureKeys(contracts, galaxy, ac1),
           reasons.permission);

      let tx = constitution.setManager(contracts, ac1);
      await sendTransaction(web3, tx, pk0);

      can(await check.canConfigureKeys(contracts, galaxy, ac1));
    });

  });

  describe('#escape', async function() {

    it('prevents invalid sponsors', async function() {
      cant(await check.canEscape(contracts, planet1a, star1, ac1),
           reasons.permission);
      cant(await check.canEscape(contracts, star1, planet1a, ac1),
           reasons.sponsor);
      cant(await check.canEscape(contracts, star1, galaxy + 1, ac1),
           reasons.sponsorBoot);
      can(await check.canEscape(contracts, star1, galaxy, ac1));
    });

    it('generates usable transaction', async function() {
      assert.isFalse(await ships.isEscaping(contracts, star2));
      can(await check.canEscape(contracts, star2, star1, ac1));

      let tx = constitution.escape(contracts, star2, star1);
      await sendTransaction(web3, tx, pk1);

      assert.isTrue(await ships.isEscaping(contracts, star2));
    });

  });

  describe('#cancelEscape', async function() {

    it('can only be done by active ship manager', async function() {
      cant(await check.checkActiveShipManager(contracts, planet1a, ac1),
           reasons.permission);
      can(await check.checkActiveShipManager(contracts, star2, ac1));
    });

    it('generates usable transaction', async function() {
      let tx = constitution.cancelEscape(contracts, star2);
      await sendTransaction(web3, tx, pk1);

      assert.isFalse(await ships.isEscaping(contracts, star2));
    });

  });

  describe('#adopt', async function() {

    it('can only be done for actual escapees', async function() {
      cant(await check.canAdopt(contracts, star1, star2, ac1),
           reasons.notEscape);

      let tx = constitution.escape(contracts, star2, star1);
      await sendTransaction(web3, tx, pk1);

      can(await check.canAdopt(contracts, star1, star2, ac1));
    });

    it('generates usable transaction', async function() {
      let sponsor = (await ships.getShip(contracts, star2)).sponsor;
      assert.notEqual(sponsor, star1);

      let tx = constitution.adopt(contracts, star1, star2);
      await sendTransaction(web3, tx, pk1);

      sponsor = (await ships.getShip(contracts, star2)).sponsor;
      assert.equal(sponsor, star1);
    });

  });

<<<<<<< HEAD
  it('switch account', function(done) {
    constitution.setDefaultAccount(path, 1, function(res) {
      if (!res.error) {
        if (res.data === otherAccount) {
          done();
        }
      }
=======
  describe('#reject', async function() {

    it('can only be done for actual escapees', async function() {
      cant(await check.canReject(contracts, galaxy, star2, ac1),
           reasons.notEscape);

      let tx = constitution.escape(contracts, star2, galaxy);
      await sendTransaction(web3, tx, pk1);

      can(await check.canReject(contracts, galaxy, star2, ac1));
>>>>>>> 26f1cc51
    });

    it('generates usable transaction', async function() {
      assert.isTrue(await ships.isEscaping(contracts, star2));

      let tx = constitution.reject(contracts, galaxy, star2);
      await sendTransaction(web3, tx, pk1);

      assert.isFalse(await ships.isEscaping(contracts, star2));
    });
  });

  describe('#detach', async function() {

    it('can only be done by the sponsor', async function() {
      cant(await check.canDetach(contracts, star2, star2, ac1),
           reasons.notSponsor);
      can(await check.canDetach(contracts, star1, star2, ac1));
    });

    it('generates usable transaction', async function() {
      assert.isTrue((await ships.getShip(contracts, star2)).hasSponsor);

      let tx = constitution.detach(contracts, star1, star2);
      await sendTransaction(web3, tx, pk1);

      assert.isFalse((await ships.getShip(contracts, star2)).hasSponsor);
    });

  });
<<<<<<< HEAD
});

describe('#set offline true, retrieve a signed transaction that creates a galaxy', function() {

  var galaxyAddress = 118;  // will fail if galaxy creation test above randomly chose 118
  var ethAddress = '0x6DEfFb0caFDB11D175F123F6891AA64F01c24F7d';
  var offlineData = {
      gas: 232180,
      gasPrice: 20000000000,
      nonce: 45,
    }

  it('create a signed tx that creates a galaxy', function(done) {
    constitution.setOffline(true);
    constitution.doCreateGalaxy(galaxyAddress, ethAddress, function(res) {
      if (!res.error) {
        done();
      }
    }, offlineData);
  });
});
=======

}

main();
>>>>>>> 26f1cc51
<|MERGE_RESOLUTION|>--- conflicted
+++ resolved
@@ -356,15 +356,6 @@
 
   });
 
-<<<<<<< HEAD
-  it('switch account', function(done) {
-    constitution.setDefaultAccount(path, 1, function(res) {
-      if (!res.error) {
-        if (res.data === otherAccount) {
-          done();
-        }
-      }
-=======
   describe('#reject', async function() {
 
     it('can only be done for actual escapees', async function() {
@@ -375,7 +366,6 @@
       await sendTransaction(web3, tx, pk1);
 
       can(await check.canReject(contracts, galaxy, star2, ac1));
->>>>>>> 26f1cc51
     });
 
     it('generates usable transaction', async function() {
@@ -406,31 +396,7 @@
     });
 
   });
-<<<<<<< HEAD
-});
-
-describe('#set offline true, retrieve a signed transaction that creates a galaxy', function() {
-
-  var galaxyAddress = 118;  // will fail if galaxy creation test above randomly chose 118
-  var ethAddress = '0x6DEfFb0caFDB11D175F123F6891AA64F01c24F7d';
-  var offlineData = {
-      gas: 232180,
-      gasPrice: 20000000000,
-      nonce: 45,
-    }
-
-  it('create a signed tx that creates a galaxy', function(done) {
-    constitution.setOffline(true);
-    constitution.doCreateGalaxy(galaxyAddress, ethAddress, function(res) {
-      if (!res.error) {
-        done();
-      }
-    }, offlineData);
-  });
-});
-=======
 
 }
 
 main();
->>>>>>> 26f1cc51

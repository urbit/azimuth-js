--- conflicted
+++ resolved
@@ -34,17 +34,11 @@
     "web3": "1.0.0-beta.33"
   },
   "dependencies": {
-<<<<<<< HEAD
     "azimuth-solidity": "1.1.0",
-    "ethereumjs-util": "^5.2.0",
-    "web3": "1.0.0-beta.33"
-=======
-    "azimuth-solidity": "1.0.2",
     "ethereumjs-util": "^5.2.0"
   },
   "peerDependencies": {
     "web3": ">=1.0.0-beta.33"
->>>>>>> 87c2dcf3
   },
   "author": "Tlon",
   "license": "MIT",

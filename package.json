{
<<<<<<< HEAD
  "name": "constitution-js",
  "version": "0.4.1",
=======
  "name": "@urbit/constitution-js",
  "version": "0.5.0",
>>>>>>> 26f1cc51
  "description": "Interact with the Urbit constitution",
  "repository": {
    "type": "git",
    "url": "git+https://github.com/urbit/constitution-js.git"
  },
  "main": "index.js",
  "scripts": {
    "test": "mocha --reporter spec"
  },
  "keywords": [
    "urbit",
    "constitution",
    "smart",
    "contract"
  ],
  "devDependencies": {
    "bip39": "^2.5.0",
    "chai": "^4.1.2",
    "hdkey": "^1.0.0",
    "mocha": "^5.2.0",
    "secp256k1": "^3.5.2"
  },
  "dependencies": {
    "ethereumjs-util": "^5.1.2",
    "web3": "^1.0.0-beta.34"
  },
  "author": "Tlon",
  "license": "MIT",
  "bugs": {
    "url": "https://github.com/urbit/constitution-js/issues"
  },
  "homepage": "https://github.com/urbit/constitution-js",
  "directories": {
    "test": "test"
  }
}<|MERGE_RESOLUTION|>--- conflicted
+++ resolved
@@ -1,11 +1,6 @@
 {
-<<<<<<< HEAD
-  "name": "constitution-js",
-  "version": "0.4.1",
-=======
   "name": "@urbit/constitution-js",
   "version": "0.5.0",
->>>>>>> 26f1cc51
   "description": "Interact with the Urbit constitution",
   "repository": {
     "type": "git",
